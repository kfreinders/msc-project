--- conflicted
+++ resolved
@@ -1,10 +1,6 @@
 import matplotlib.pyplot as plt
 import matplotlib.figure
 import numpy as np
-<<<<<<< HEAD
-import pandas as pd
-=======
->>>>>>> b80b6885
 import torch
 from typing import Optional
 import logging
@@ -22,344 +18,8 @@
 # -----------------------------------------------------------------------------
 
 
-<<<<<<< HEAD
-def merge_summary_and_parameters(
-    summary_stats_csv: str,
-    master_csv: str,
-    output_csv: str,
-    filter_fn: Optional[Callable[[pd.DataFrame], pd.Series]] = None,
-    filter_fn_desc: Optional[str] = None,
-) -> pd.DataFrame:
-    """
-    Inner join summary statistics and parameters on the seed and save to a CSV.
-
-    Parameters
-    ----------
-    summary_stats_csv : str
-        Path to the CSV file containing summary statistics.
-    master_csv : str
-        Path to the CSV file containing nosoi simulation parameters.
-    output_csv : str
-        Path where the merged CSV file will be saved.
-    filter_fn : Callable, optional
-        A function that takes the merged DataFrame and returns a Boolean mask
-        indicating which rows to keep.
-
-    Returns
-    -------
-    pandas.DataFrame
-        Merged DataFrame containing both summary statistics and parameters.
-
-    Examples
-    --------
-    Merge the master and summary statistics files into `merged.csv`, keeping
-    only rows where the total number of hosts (SS_11) exceeds 2000.
-
-    merge_summary_and_parameters(
-        "data/nosoi/summary_stats_export.csv",
-        "data/nosoi/master.csv",
-        "data/nosoi/merged.csv",
-        filter_fn=lambda df: df["SS_11"] > 2000,
-        filter_fn_desc="SS_11 > 2000"
-    )
-
-    """
-    # Load summary statistics and parameters
-    summary_df = pd.read_csv(summary_stats_csv)
-    master_df = pd.read_csv(master_csv)
-
-    # Merge them on the 'seed' column
-    merged_df = pd.merge(summary_df, master_df, on="seed", how="inner")
-
-    # Optional filtering logic
-    if filter_fn is not None:
-        n_before = len(merged_df)
-        mask = filter_fn(merged_df)
-        merged_df = merged_df[mask]
-        n_after = len(merged_df)
-        logger.info(
-            f"Filtered {n_before - n_after:,} rows"
-        )
-
-    # Print filter function description for logging purposes
-    if filter_fn_desc is not None:
-        logger.info(
-            f"Row filtering condition: {filter_fn_desc}"
-        )
-
-    # Save the merged dataset
-    merged_df.to_csv(output_csv, index=False)
-
-    return merged_df
-
-
-def load_data(
-    csv_path: str,
-    extract_columns: Optional[list[str]] = None,
-    target_transforms: Optional[dict[str, Callable]] = None,
-    use_infectivity: Optional[bool] = False,
-) -> tuple[TensorDataset, dict[str, np.ndarray], list[int]]:
-    """
-    Load and normalize the dataset from a CSV file.
-
-    Optionally extract specific summary statistic columns (unnormalized)
-    for later analysis (e.g., simulation length, transmission chain size).
-
-    Parameters
-    ----------
-    csv_path : str
-        Path to the merged CSV file containing summary statistics and
-        parameters.
-    extract_columns : list of str, optional
-        List of summary statistic column names to extract separately
-        before normalization.
-    target_transforms : dict of str → Callable, optional
-        Mapping of column names to transformation functions. The transformation
-        functions will be applied to those columns.
-    use_infectivity : bool, optional (default is False)
-        When enabled, drops mean_nContact and p_trans and instead uses the
-        product of these two values.
-
-    Returns
-    -------
-    dataset : torch.utils.data.TensorDataset
-        Dataset containing normalized summary statistics as features
-        and raw parameters as labels.
-    extracted : dict of str → np.ndarray
-        Dictionary mapping extracted column names to their unnormalized values.
-        Empty if no columns were extracted.
-    """
-    # Load the data from merged csv and drop non-feature columns
-    df = pd.read_csv(csv_path)
-    df = df.drop(columns=["seed"])
-
-    # Identify summary statistic columns
-    ss_cols = [col for col in df.columns if col.upper().startswith("SS_")]
-    n_ss = len(ss_cols)
-
-    # Normalize input features (summary statistics)
-    X = df.iloc[:, :n_ss].values
-    X = StandardScaler().fit_transform(X)
-
-    # Targets (parameters)
-    y_df = df.iloc[:, n_ss:].copy()
-    transformed_indices: list[int] = []
-
-    if use_infectivity:
-        logger.debug(
-            "Using infectivity instead of mean_nContact and p_trans."
-        )
-
-        # Compute infectivity
-        if "mean_nContact" not in y_df.columns or "p_trans" not in y_df.columns:
-            raise ValueError(
-                "Both 'mean_nContact' and 'p_trans' must be in the dataset."
-            )
-        y_df["infectivity"] = y_df["mean_nContact"] * y_df["p_trans"]
-        y_df.drop(columns=["mean_nContact", "p_trans"], inplace=True)
-
-        # Reorder columns
-        y_df = y_df[[
-            "mean_t_incub",
-            "stdv_t_incub",
-            "infectivity",
-            "p_fatal",
-            "t_recovery"
-        ]]
-
-    transformed_indices = []
-    if target_transforms:
-        for col, transform_fn in target_transforms.items():
-            if col not in y_df.columns:
-                raise ValueError(
-                    f"Target column '{col}' not found in dataset."
-                )
-            idx = y_df.columns.get_indexer([col])[0]
-            transformed_indices.append(idx)
-
-            logger.debug(
-                f"Applying {transform_fn.__name__} to '{col}' (index {idx})"
-            )
-            y_df[col] = transform_fn(y_df[col].to_numpy())
-
-    y = y_df.values
-
-    # Extract unnormalized columns
-    extracted = {}
-    if extract_columns is not None:
-        missing = [col for col in extract_columns if col not in df.columns]
-        if missing:
-            raise ValueError(
-                f"Column(s) not found in dataset: {', '.join(missing)}"
-            )
-        # Build mapping of column name to unnormalized values
-        extracted = {
-            col: df[col].to_numpy(copy=True) for col in extract_columns
-        }
-
-    # Build PyTorch dataset
-    dataset = TensorDataset(
-        torch.tensor(X, dtype=torch.float32),
-        torch.tensor(y, dtype=torch.float32)
-    )
-
-    return dataset, extracted, transformed_indices
-
-
-def split_data(
-    dataset: torch.utils.data.TensorDataset,
-    ptrain: float,
-    pval: float,
-    batch_size: int = 64,
-) -> tuple[DataLoader, DataLoader, DataLoader]:
-    """
-    Split a dataset into training, validation, and testing sets.
-
-    The test set proportion is computed as the remainder: 1.0 - ptrain - pval
-    and is allowed to be zero, in case only training and validation datasets
-    are required.
-
-    Parameters
-    ----------
-    dataset : torch.utils.data.TensorDataset
-        The full dataset to split.
-    ptrain : float
-        Proportion of the dataset to use for training.
-    pval : float
-        Proportion of the dataset to use for validation.
-    batch_size : int, optional
-        Number of samples per batch (default is 64).
-
-    Returns
-    -------
-    tuple of torch.utils.data.DataLoader
-        DataLoaders for training, validation, and testing datasets.
-    """
-    if not (0 < ptrain < 1 and 0 < pval < 1):
-        raise ValueError("Proportions must be between 0 and 1 (exclusive).")
-
-    if ptrain + pval > 1.0:
-        raise ValueError(
-            f"ptrain + pval must be ≤ 1.0 (got {ptrain + pval:.4f})"
-        )
-
-    # Ensure that the split sizes always exactly sum up
-    n = len(dataset)
-    train_size = round(ptrain * n)
-    val_size = round(pval * n)
-    test_size = n - train_size - val_size
-
-    if test_size == 0:
-        logging.warning("Test set will be empty because ptrain + pval == 1.0")
-
-    train_ds, val_ds, test_ds = random_split(
-        dataset, [train_size, val_size, test_size]
-    )
-
-    return (
-        DataLoader(train_ds, batch_size=batch_size, shuffle=True),
-        DataLoader(val_ds, batch_size=batch_size),
-        DataLoader(test_ds, batch_size=batch_size),
-    )
-
-
-def split_data_with_meta(
-    dataset: TensorDataset,
-    meta: dict[str, np.ndarray],
-    ptrain: float,
-    pval: float,
-    batch_size: int = 64,
-    seed: Optional[int] = None,
-) -> tuple[
-    DataLoader, DataLoader, DataLoader,
-    dict[str, np.ndarray], dict[str, np.ndarray], dict[str, np.ndarray]
-]:
-    """
-    Split a dataset with metadata into training, validation, and testing sets.
-
-    The test set proportion is computed as the remainder: 1.0 - ptrain - pval
-    and is allowed to be zero, in case only training and validation datasets
-    are required.
-
-    Parameters
-    ----------
-    dataset : TensorDataset
-        The full dataset of features and targets.
-    meta : dict[str, np.ndarray]
-        Dictionary of metadata arrays (e.g., unnormalized simulation lengths),
-        with one value per sample.
-    ptrain : float
-        Proportion of samples used for training.
-    pval : float
-        Proportion used for validation.
-    batch_size : int, optional
-        Batch size for DataLoaders.
-    seed : int, optional
-        If provided, controls the random shuffling for reproducibility.
-
-    Returns
-    -------
-    train_loader, val_loader, test_loader : DataLoader
-        DataLoaders for each split.
-    train_meta, val_meta, test_meta : dict[str, np.ndarray]
-        Sliced metadata dictionaries corresponding to each split.
-    """
-    if not (0 < ptrain < 1 and 0 < pval < 1):
-        raise ValueError("Proportions must be between 0 and 1 (exclusive).")
-
-    if ptrain + pval > 1.0:
-        raise ValueError(
-            f"ptrain + pval must be ≤ 1.0 (got {ptrain + pval:.4f})"
-        )
-
-    n = len(dataset)
-    if n != next(iter(meta.values())).shape[0]:
-        raise ValueError("Metadata arrays must match dataset length.")
-
-    # Shuffle indices
-    indices = np.arange(n)
-    if seed is not None:
-        g = torch.Generator().manual_seed(seed)
-        indices = torch.randperm(n, generator=g).numpy()
-    else:
-        np.random.shuffle(indices)
-
-    # Compute split sizes
-    train_size = round(ptrain * n)
-    val_size = round(pval * n)
-    test_size = n - train_size - val_size
-
-    if test_size == 0:
-        logging.warning("Test set will be empty because ptrain + pval == 1.0")
-
-    # Split indices
-    train_idx = indices[:train_size]
-    val_idx = indices[train_size:train_size + val_size]
-    test_idx = indices[train_size + val_size:]
-
-    # Create Subsets
-    train_ds = Subset(dataset, train_idx.tolist())
-    val_ds = Subset(dataset, val_idx.tolist())
-    test_ds = Subset(dataset, test_idx.tolist())
-
-    # Split metadata
-    def slice_meta(idxs: np.ndarray) -> dict[str, np.ndarray]:
-        return {k: v[idxs] for k, v in meta.items()}
-
-    return (
-        DataLoader(train_ds, batch_size=batch_size, shuffle=True),
-        DataLoader(val_ds, batch_size=batch_size),
-        DataLoader(test_ds, batch_size=batch_size),
-        slice_meta(train_idx),
-        slice_meta(val_idx),
-        slice_meta(test_idx),
-    )
-
-
 # TODO: implement patience tuning: optimize tradeoff between loss gain and
 # waiting longer because of higher patience settings.
-=======
->>>>>>> b80b6885
 def train_model(
     model: torch.nn.Module,
     train_loader: torch.utils.data.DataLoader,
